import os
import numpy as np
import hydra
import re

import torch
import pytorch_lightning as pl

from os.path import join, isdir
from datetime import datetime
from abc import ABC, abstractmethod
from hydra import compose, initialize, initialize_config_dir
from schema import Schema, SchemaError, And

from torch.utils.data.dataloader import DataLoader
from omegaconf import OmegaConf

from .constants import *
from .validation import config_schema
from .datasets import MVDataset
from .exceptions import *

class BaseModelAE(ABC, pl.LightningModule):
    """Base class for autoencoder models.

    Args:
        model_name (str): Type of autoencoder model.
        cfg (str): Path to configuration file.
        input_dim (list): Dimensionality of the input data.
        z_dim (int): Number of latent dimensions.
    """
    is_variational = False

    @abstractmethod
    def __init__(
        self,
        model_name = None,
        cfg = None,
        input_dim = None,
        z_dim = None
    ):

        assert (model_name is not None and model_name in MODELS), \
        "Model name is invalid"  # have to choose which model always

        try:
            # check input_dim
            Schema([And(int, lambda x: x > 0)]).validate(input_dim)
            Schema([And(int, lambda x: x > 0)]).validate(input_dim)

            # check z_dim
            if z_dim is not None:
                Schema(And(int, lambda x: x > 0)).validate(z_dim)
        except SchemaError as se:
            raise ConfigError(se) from None

        super().__init__()
        self.model_name = model_name
        self.input_dim = input_dim
        self.n_views = len(self.input_dim)
        self.z_dim = z_dim

        with initialize(version_base=None, config_path="../configs"):
            def_cfg = compose(
                            config_name="default",
                            return_hydra_config=True,
                            overrides=[f"model_type={self.model_name}.yaml"]
                        )
        if cfg is not None: # user overrides default config
            if os.path.isabs(cfg):
                cfgdir, cfg_file = os.path.split(cfg)
                with initialize_config_dir(version_base=None, config_dir=cfgdir):
                    user_cfg = compose(
                                config_name=cfg_file,
                                return_hydra_config=True
                            )
            else:
                workdir = os.getcwd()
                with initialize_config_dir(version_base=None, config_dir=workdir):
                    user_cfg = compose(
                                config_name=cfg,
                                return_hydra_config=True
                            )
            def_cfg = self.__updateconfig(def_cfg, user_cfg)

        # validate model configuration
        self.cfg = self.__checkconfig(def_cfg)

<<<<<<< HEAD
        print("MODEL: ", self.model_name)
        self.print_config()
=======
        if self.z_dim is not None:   # overrides hydra config... passed arg has precedence
            self.cfg.model.z_dim = self.z_dim
>>>>>>> 8e3ff61f

        self.__dict__.update(self.cfg.model)

        print("MODEL: ", self.model_name)
        self.print_config() #TODO: put this in debug mode logging

        if all(k in self.cfg.model for k in ["seed_everything", "seed"]):
            pl.seed_everything(self.cfg.model.seed, workers=True)

        self._setencoders()
        self._setdecoders()
        self._setprior()

        # TODO: should this be in the end of instance init()?
        self.save_hyperparameters()
        self.create_folder(self.cfg.out_dir)
        self.save_config()


    ################################            public methods
    def fit(self, *data, labels=None, max_epochs=None, batch_size=None):

        data = list(data)

        if not all(data_.shape[0] == data[0].shape[0] for data_ in data):
            raise InputError('All modalities must have the same number of entries')

        if not (len(data) == self.n_views):
            raise InputError("number of modalities must be equal to number of views")

        for i in range(self.n_views):
            # TODO: this is only for 1D input, change to tuple
            if not (data[i].shape[1] == self.input_dim[i]):
                raise InputError("modality's shape must be equal to corresponding input_dim's shape")

        self._training = True
        if max_epochs is not None:
            self.max_epochs = max_epochs
            self.cfg.trainer.max_epochs = max_epochs
        else:
            self.max_epochs = self.cfg.trainer.max_epochs

        if batch_size is not None:
            self.batch_size = batch_size
            self.cfg.datamodule.batch_size = batch_size
        else:
            self.batch_size = self.cfg.datamodule.batch_size

        callbacks = []
        if self.cfg.datamodule.is_validate:
            for _, cb_conf in self.cfg.callbacks.items():
                callbacks.append(hydra.utils.instantiate(cb_conf))

        logger = hydra.utils.instantiate(self.cfg.logger)

        # NOTE: have to check file exists otherwise error raised
        if (self.cfg.trainer.resume_from_checkpoint is None) or \
            (not os.path.exists(self.cfg.trainer.resume_from_checkpoint)):
            self.cfg.trainer.resume_from_checkpoint = None
        py_trainer = hydra.utils.instantiate(
            self.cfg.trainer, callbacks=callbacks, logger=logger
        )

        datamodule = hydra.utils.instantiate(
           self.cfg.datamodule, data=data, labels=labels, _convert_="all"
        )

        py_trainer.fit(self, datamodule)

    def predict_latents(self, *data, batch_size=None):
        return self.__predict(*data, batch_size=batch_size)

    def predict_reconstruction(self, *data, batch_size=None):
        return self.__predict(*data, batch_size=batch_size, is_recon=True)

    def print_config(self, cfg=None, keys=None):
        if cfg is None:
            cfg = self.cfg

        if keys is not None:
            print(f"{'model_name'}:\n  {cfg['model_name']}")
            for k in keys:
                if k in CONFIG_KEYS:
                    str = (OmegaConf.to_yaml(cfg[k])).replace("\n", "\n  ")
                    print(f"{k}:\n  {str}")
        else:
            self.print_config(cfg=cfg, keys=CONFIG_KEYS)

    def save_config(self, keys=None):
        run_time = datetime.now().strftime("%Y-%m-%d_%H%M")
        save_cfg = {}
        if keys is not None:
            for k in keys:
                if k in CONFIG_KEYS:
                    save_cfg[k] = self.cfg[k]
            OmegaConf.save(save_cfg, join(self.cfg.out_dir, 'config_{0}.yaml'.format(run_time)))
        else:
            self.save_config(keys=CONFIG_KEYS)

    def create_folder(self, dir_path):
        check_folder = isdir(dir_path)
        if not check_folder:
            os.makedirs(dir_path)

    ################################            abstract methods

    @abstractmethod
    def encode(self, x):
        raise NotImplementedError()

    @abstractmethod
    def decode(self, z):
        raise NotImplementedError()

    @abstractmethod
    def loss_function(self, x, fwd_rtn):
        raise NotImplementedError()

    ################################            LightningModule methods
    @abstractmethod
    def forward(self, x):
         raise NotImplementedError()

    def training_step(self, batch, batch_idx, optimizer_idx=None):
        return self.__step(batch, batch_idx, stage="train")

    def validation_step(self, batch, batch_idx):
        return self.__step(batch, batch_idx, stage="val")

    def on_train_end(self):
        self.trainer.save_checkpoint(join(self.cfg.out_dir, "model.ckpt"))
        torch.save(self, join(self.cfg.out_dir, "model.pkl"))

    def configure_optimizers(self):
        optimizers = [
            torch.optim.Adam(
                list(self.encoders[i].parameters())
                + list(self.decoders[i].parameters()),
                lr=self.learning_rate,
            )
            for i in range(self.n_views)
        ]
        return optimizers

    ################################            protected methods, can be overwritten by child
    def _setencoders(self):
        self.encoders = torch.nn.ModuleList(
            [
                hydra.utils.instantiate(
                    self.cfg.encoder,
                    input_dim=d,
                    z_dim=self.z_dim,
                    _recursive_=False,
                    _convert_ = "all"
                )
                for d in self.input_dim
            ]
        )

    def _setdecoders(self):
        self.decoders = torch.nn.ModuleList(
            [
                hydra.utils.instantiate(
                    self.cfg.decoder,
                    input_dim=d,
                    z_dim=self.z_dim,
                    _recursive_=False,
                    _convert_ = "all"
                )
                for d in self.input_dim
            ]
        )

    def _setprior(self):
        if self.model_name not in VARIATIONAL_MODELS or \
            (self.model_name in VARIATIONAL_MODELS and not self.sparse):
            self.prior = hydra.utils.instantiate(self.cfg.prior)

    ################################            private methods
    def __updateconfig(self, orig, update):

        update_keys = list(set(update.keys()) & set(CONFIG_KEYS))
        for k in update_keys:
            for key, val in update[k].items():
                if key in orig[k].keys():
                    orig[k][key] = val
        return orig

    def __checkconfig(self, cfg):

        cfg_dict = OmegaConf.to_container(cfg)

        try:
            cfg_dict = config_schema.validate(cfg_dict)
        except SchemaError as se:
            raise ConfigError(se) from None

        if self.model_name == MODEL_JMVAE and len(self.input_dim) != 2:
            raise InputError('JMVAE expects two len(input_dim) == 2')

        if cfg.decoder.dec_dist._target_ in \
            ["multiae.base.distributions.Default", \
            "multiae.base.distributions.Bernoulli"]:
            pattern = re.compile(r'multiae\.architectures\..*\.Decoder')
            if not bool(pattern.match(cfg.decoder._target_)):
                raise ConfigError("Must use non-variational Decoder if decoder dist is Default/Bernoulli")

        if self.model_name in [MODEL_AE] + ADVERSARIAL_MODELS:
            pattern = re.compile(r'multiae\.architectures\..*\.VariationalEncoder')
            if bool(pattern.match(cfg.encoder._target_)):
                raise ConfigError("Must use non-variational encoder for adversarial models")

            pattern = re.compile(r'multiae\.base\.distributions\..*Normal')
            if bool(pattern.match(cfg.encoder.enc_dist._target_)):
                raise ConfigError("Must not use Normal/MultivariateNormal encoder dist for adversarial models")

        if self.model_name in VARIATIONAL_MODELS:
            self.is_variational = True

            pattern = re.compile(r'multiae\.architectures\..*\.VariationalEncoder')
            if not bool(pattern.match(cfg.encoder._target_)):
                raise ConfigError("Must use variational encoder for variational models")

            if cfg.prior._target_ != cfg.encoder.enc_dist._target_:
                raise ConfigError('Encoder and prior must have the same distribution for variational models')

        if cfg.prior._target_ == "multiae.base.distributions.Normal":
            if not isinstance(cfg.prior.loc, (int, float)):
                raise ConfigError("loc must be int/float for Normal prior dist")

            if not isinstance(cfg.prior.scale, (int, float)):
                raise ConfigError("scale must be int/float for Normal prior dist")

        else:   # MultivariateNormal
            if isinstance(cfg.prior.loc, (int, float)):
                cfg.prior.loc = [cfg.prior.loc] * cfg.model.z_dim

            if isinstance(cfg.prior.scale, (int, float)):
                cfg.prior.scale = [cfg.prior.scale] * cfg.model.z_dim

            if  len(cfg.prior.loc) != len(cfg.prior.scale):
                raise ConfigError("loc and scale must have the same length for MultivariateNormal prior dist")

            if len(cfg.prior.loc) != cfg.model.z_dim:
                raise ConfigError("loc and scale must have the same length as z_dim for MultivariateNormal prior dist")

        # should be always false for non-sparse models
        if self.model_name not in SPARSE_MODELS:
            cfg.model.sparse = False    # TODO: log warning if changing overriding value

        return cfg

    def __step(self, batch, batch_idx, stage):
        fwd_return = self.forward(batch)
        loss = self.loss_function(batch, fwd_return)
        for loss_n, loss_val in loss.items():
            self.log(
                f"{stage}_{loss_n}", loss_val, on_epoch=True, prog_bar=True, logger=True
            )
        return loss["loss"]

    def __predict(self, *data, batch_size=None, is_recon=False):
        self._training = False

        data = list(data)

        if not (len(data) == self.n_views):
            raise InputError("number of modalities must be equal to number of views")

        for i in range(self.n_views):
            # TODO: this is only for 1D input, change to tuple
            if not (data[i].shape[1] == self.input_dim[i]):
                raise InputError("modality's shape must be equal to corresponding input_dim's shape")

        dataset = MVDataset(data, labels=None) #TODO: make flexible

        if batch_size is None:
            batch_size = data[0].shape[0]

        generator = DataLoader(dataset, batch_size=batch_size, shuffle=False)
        with torch.no_grad():
            z_ = None
            for batch_idx, local_batch in enumerate(generator):
                local_batch = [
                    local_batch_.to(self.device) for local_batch_ in local_batch
                ]
                z = self.encode(local_batch)
                if self.sparse:
                    z = self.apply_threshold(z)
                if is_recon:
                    z = self.decode(z)

                z = [
                        [ d__._sample().cpu().detach().numpy() for d__ in d_ ]
                        if isinstance(d_, (list))
                        else
                        (d_.cpu().detach().numpy() if isinstance(d_, torch.Tensor)
                        else d_._sample().cpu().detach().numpy())
                        for d_ in z
                    ]

                if z_ is not None:
                    z_ = [
                            [ np.append(d_, d, axis=0) for d_, d in zip(p_,p) ]
                            if isinstance(p_, list) else np.append(p_, p, axis=0)
                            for p_, p in zip(z_, z)
                         ]
                else:
                    z_ = z
        return z_


################################################################################
class BaseModelVAE(BaseModelAE):
    """Base class for variational autoencoder models. Inherits from BaseModelAE.

    Args:
        model_name (str): Type of autoencoder model.
        cfg (str): Path to configuration file.
        input_dim (list): Dimensionality of the input data.
        z_dim (int): Number of latent dimensions.
    """
    @abstractmethod
    def __init__(
        self,
        model_name = None,
        cfg = None,
        input_dim = None,
        z_dim = None
    ):

        super().__init__(model_name=model_name,
                cfg=cfg,
                input_dim=input_dim,
                z_dim=z_dim)

    ################################            class methods
    def apply_threshold(self, z):
        """
        Implementation from: https://github.com/ggbioing/mcvae
        """

        keep = (self.__dropout() < self.threshold).squeeze().cpu()
        z_keep = []

        for _ in z:
            _ = _._sample()
            _[:, ~keep] = 0
            d = hydra.utils.instantiate(
                self.cfg.encoder.enc_dist, loc=_, scale=1
            )
            z_keep.append(d)
            del _

        return z_keep

    ################################            protected methods
    def _setencoders(self):

        if self.sparse and self.threshold != 0.:
            self.log_alpha = torch.nn.Parameter(
                torch.FloatTensor(1, self.z_dim).normal_(0, 0.01)
            )
        else:
            self.sparse = False
            self.log_alpha = None

        self.encoders = torch.nn.ModuleList(
            [
                hydra.utils.instantiate(
                    self.cfg.encoder,
                    input_dim=d,
                    z_dim=self.z_dim,
                    sparse=self.sparse,
                    log_alpha=self.log_alpha,
                    _recursive_=False,
                    _convert_="all"
                )
                for d in self.input_dim
            ]
        )

    ################################            private methods
    def __dropout(self):
        """
        Implementation from: https://github.com/ggbioing/mcvae
        """
        alpha = torch.exp(self.log_alpha.detach())
        return alpha / (alpha + 1)

################################################################################
class BaseModelAAE(BaseModelAE):
    """Base class for adversarial autoencoder models. Inherits from BaseModelAE.

    Args:
        model_name (str): Type of autoencoder model.
        cfg (str): Path to configuration file.
        input_dim (list): Dimensionality of the input data.
        z_dim (int): Number of latent dimensions.
    """
    is_wasserstein = False

    @abstractmethod
    def __init__(
        self,
        model_name = None,
        cfg = None,
        input_dim = None,
        z_dim = None
    ):

        super().__init__(model_name=model_name,
                        cfg=cfg,
                        input_dim=input_dim,
                        z_dim=z_dim)

        self.automatic_optimization = False

        self.discriminator = hydra.utils.instantiate(
            self.cfg.discriminator,
            input_dim=self.z_dim,
            output_dim=1,
            is_wasserstein=self.is_wasserstein,
            _convert_="all"
        )

    ################################            abstract methods
    @abstractmethod
    def forward_recon(self, x):
        raise NotImplementedError()

    @abstractmethod
    def forward_discrim(self, x):
        raise NotImplementedError()

    @abstractmethod
    def forward_gen(self, x):
        raise NotImplementedError()

    @abstractmethod
    def recon_loss(self, x, fwd_rtn):
        raise NotImplementedError()

    @abstractmethod
    def generator_loss(self, x, fwd_rtn):
        raise NotImplementedError()

    @abstractmethod
    def discriminator_loss(self, x, fwd_rtn):
        raise NotImplementedError()

    ################################        unused abstract methods
    def loss_function(self, x, fwd_rtn):
        pass

    def forward(self, x):
        pass

    ################################            LightningModule methods
    def training_step(self, batch, batch_idx):
        loss = self.__optimise_batch(batch)
        for loss_n, loss_val in loss.items():
            self.log(
                f"train_{loss_n}", loss_val, on_epoch=True, prog_bar=True, logger=True
            )
        return loss["loss"]

    def validation_step(self, batch, batch_idx):
        loss = self.__validate_batch(batch)
        for loss_n, loss_val in loss.items():
            self.log(
                f"val_{loss_n}", loss_val, on_epoch=True, prog_bar=True, logger=True
            )
        return loss["loss"]

    def configure_optimizers(self):
        optimizers = []
        #Encoder optimizers
        [
            optimizers.append(
                torch.optim.Adam(
                    list(self.encoders[i].parameters()), lr=self.learning_rate
                )
            )
            for i in range(self.n_views)
        ]
        #Decoder optimizers
        [
            optimizers.append(
                torch.optim.Adam(
                    list(self.decoders[i].parameters()), lr=self.learning_rate
                )
            )
            for i in range(self.n_views)
        ]
        #Generator optimizers
        [
            optimizers.append(
                torch.optim.Adam(
                    list(self.encoders[i].parameters()), lr=self.learning_rate
                )
            )
            for i in range(self.n_views)
        ]
        #Discriminator optimizers
        optimizers.append(
            torch.optim.Adam(
                list(self.discriminator.parameters()), lr=self.learning_rate
            )
        )
        return optimizers

    ################################            private methods
    def __optimise_batch(self, local_batch):
        fwd_return = self.forward_recon(local_batch)
        loss_recon = self.recon_loss(local_batch, fwd_return)
        opts = self.optimizers()
        enc_opt = [opts.pop(0) for idx in range(self.n_views)]
        dec_opt = [opts.pop(0) for idx in range(self.n_views)]
        gen_opt = [opts.pop(0) for idx in range(self.n_views)]
        disc_opt = opts[0]
        [optimizer.zero_grad() for optimizer in enc_opt]
        [optimizer.zero_grad() for optimizer in dec_opt]
        self.manual_backward(loss_recon)
        [optimizer.step() for optimizer in enc_opt]
        [optimizer.step() for optimizer in dec_opt]

        fwd_return = self.forward_discrim(local_batch)
        loss_disc = self.discriminator_loss(fwd_return)
        disc_opt.zero_grad()
        self.manual_backward(loss_disc)
        disc_opt.step()
        if self.is_wasserstein:
            for p in self.discriminator.parameters():
                p.data.clamp_(-0.01, 0.01)
        fwd_return = self.forward_gen(local_batch)
        loss_gen = self.generator_loss(fwd_return)
        [optimizer.zero_grad() for optimizer in gen_opt]
        self.manual_backward(loss_gen)
        [optimizer.step() for optimizer in gen_opt]
        loss_total = loss_recon + loss_disc + loss_gen
        loss = {
            "loss": loss_total,
            "recon": loss_recon,
            "disc": loss_disc,
            "gen": loss_gen,
        }
        return loss

    def __validate_batch(self, local_batch):
        with torch.no_grad():
            self.eval()
            fwd_return = self.forward_recon(local_batch)
            loss_recon = self.recon_loss(local_batch, fwd_return)
            fwd_return = self.forward_discrim(local_batch)
            loss_disc = self.discriminator_loss(fwd_return)
            fwd_return = self.forward_gen(local_batch)
            loss_gen = self.generator_loss(fwd_return)
            loss_total = loss_recon + loss_disc + loss_gen
            loss = {
                "loss": loss_total,
                "recon": loss_recon,
                "disc": loss_disc,
                "gen": loss_gen,
            }
        return loss

################################################################################
# TODO: use this
class BaseEncoder(pl.LightningModule):

    def __init__(self, **kwargs):
         super().__init__()
         self.save_hyperparameters()

    @abstractmethod
    def forward(self, x):
        pass
        # raise NotImplementedError()

    def training_step(self, batch, batch_idx, optimizer_idx):
        raise NotImplementedError()

    def configure_optimizers(self):
        raise NotImplementedError()

class BaseDecoder(pl.LightningModule):

    def __init__(self, **kwargs):
         super().__init__()
         self.model_name = 'BaseDecoder'
         self.save_hyperparameters()

    @abstractmethod
    def forward(self, z):
        raise NotImplementedError()

    def training_step(self, batch, batch_idx, optimizer_idx):
        raise NotImplementedError()

    def configure_optimizers(self):
        raise NotImplementedError()<|MERGE_RESOLUTION|>--- conflicted
+++ resolved
@@ -86,13 +86,8 @@
         # validate model configuration
         self.cfg = self.__checkconfig(def_cfg)
 
-<<<<<<< HEAD
-        print("MODEL: ", self.model_name)
-        self.print_config()
-=======
         if self.z_dim is not None:   # overrides hydra config... passed arg has precedence
             self.cfg.model.z_dim = self.z_dim
->>>>>>> 8e3ff61f
 
         self.__dict__.update(self.cfg.model)
 
