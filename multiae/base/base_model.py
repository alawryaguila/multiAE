--- conflicted
+++ resolved
@@ -100,20 +100,14 @@
                                 return_hydra_config=True
                             )
 
-<<<<<<< HEAD
-        # validate model configuration
-        self.print_config(def_cfg)
-=======
+
         def_cfg = self.__updateconfig(def_cfg, user_cfg)
->>>>>>> b519876c
 
         if self.z_dim is not None:   # overrides hydra config... passed arg has precedence
             def_cfg.model.z_dim = self.z_dim
 
-<<<<<<< HEAD
-=======
+
         # validate model configuration
->>>>>>> b519876c
         self.cfg = self.__checkconfig(def_cfg)
 
         self.__dict__.update(self.cfg.model)
