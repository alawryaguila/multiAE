import torch
import hydra
from ..base.constants import MODEL_DVCCA
from ..base.base_model import BaseModelVAE

class DVCCA(BaseModelVAE):
    r"""Deep Variational Canonical Correlation Analysis (DVCCA).
    Args:
        cfg (str): Path to configuration file. Model specific parameters in addition to default parameters:
            model.beta (int, float): KL divergence weighting term.
            model.private (bool): Whether to include private view-specific latent dimensions.
            model.sparse (bool): Whether to enforce sparsity of the encoding distribution.
            model.threshold (float): Dropout threshold applied to the latent dimensions. Default is 0.
            encoder._target_ (multiae.architectures.mlp.VariationalEncoder): Type of encoder class to use.
            encoder.enc_dist._target_ (multiae.base.distributions.Normal, multiae.base.distributions.MultivariateNormal): Encoding distribution.
            decoder._target_ (multiae.architectures.mlp.VariationalDecoder): Type of decoder class to use.
            decoder.init_logvar(int, float): Initial value for log variance of decoder.
            decoder.dec_dist._target_ (multiae.base.distributions.Normal, multiae.base.distributions.MultivariateNormal): Decoding distribution.
        input_dim (list): Dimensionality of the input data.
        z_dim (int): Number of latent dimensions.

    References
    ----------
    Wang, Weiran & Lee, Honglak & Livescu, Karen. (2016). Deep Variational Canonical Correlation Analysis.


    """
    def __init__(
        self,
        cfg = None,
        input_dim = None,
        z_dim = None
    ):

        super().__init__(model_name=MODEL_DVCCA,
                        cfg=cfg,
                        input_dim=input_dim,
                        z_dim=z_dim)

    ################################            protected methods
    def _setencoders(self):
        r"""Set the encoder network using the first data input. If private=True also set a private encoder network for each view.
        """
        if self.sparse and self.threshold != 0.:
            self.log_alpha = torch.nn.Parameter(
                torch.FloatTensor(1, self.z_dim).normal_(0, 0.01)
            )
        else:
            self.sparse = False
            self.log_alpha = None

        self.encoders = torch.nn.ModuleList(
            [
                hydra.utils.instantiate(
                    self.cfg.encoder.default,   #TODO: should use enc0?
                    input_dim=self.input_dim[0],
                    z_dim=self.z_dim,
                    sparse=self.sparse,
                    log_alpha=self.log_alpha,
                    _recursive_=False,
                    _convert_="all"
                )
            ]
        )

        if self.private:

            self.private_encoders = torch.nn.ModuleList(
                [
                    hydra.utils.instantiate(
                        eval(f"self.cfg.encoder.enc{i}"),
                        input_dim=d,
                        z_dim=self.z_dim,
                        sparse=self.sparse,
                        log_alpha=self.log_alpha,
                        _recursive_=False,
                        _convert_="all"
                    )
                    for i, d in enumerate(self.input_dim)
                ]
            )
            self.z_dim = self.z_dim + self.z_dim
            if self.sparse and self.threshold != 0.:

                self.log_alpha = torch.nn.Parameter(
                    torch.FloatTensor(1, self.z_dim).normal_(0, 0.01)
                )

    def configure_optimizers(self):
        r"""Configure optimizers for encoder, private encoder, and decoder network parameters.

        Returns:
            optimizers (list): list of Adam optimizers for encoders and decoders.
        """
        if self.private:
            optimizers = [
                torch.optim.Adam(self.encoders[0].parameters(), lr=self.learning_rate)
            ] + [
                torch.optim.Adam(
                    list(self.private_encoders[i].parameters()), lr=self.learning_rate
                )
                for i in range(self.n_views)
            ] + [
                torch.optim.Adam(
                    list(self.decoders[i].parameters()), lr=self.learning_rate
                )
                for i in range(self.n_views)
            ]
        else:
            optimizers = [
                torch.optim.Adam(self.encoders[0].parameters(), lr=self.learning_rate)
            ] + [
                torch.optim.Adam(
                    list(self.decoders[i].parameters()), lr=self.learning_rate
                )
                for i in range(self.n_views)
            ]
        return optimizers

    def encode(self, x):
        r"""Forward pass through encoder network. For DVCCA-private a forward pass is performed through each private encoder and the output latent is concatenated with the shared latent.

        Args:
            x (list): list of input data of type torch.Tensor.

        Returns:
            Returns a combination of the following depending on the training stage and model type: 
            qz_x (list): list containing the shared encoding distribution.
            qz_xs (list): list of encoding distributions for shared and private latents of DVCCA-private.
            qh_xs (list): list of encoding distributions for private latents of DVCCA-private.

        """
        mu, logvar = self.encoders[0](x[0])
        qz_x = hydra.utils.instantiate(
            self.cfg.encoder.enc_dist, loc=mu, scale=logvar.exp().pow(0.5)
        )
        if self.private:
            qz_xs = []
            qh_xs = []
            for i in range(self.n_views):
                mu_p, logvar_p = self.private_encoders[i](x[i])
                qh_x = hydra.utils.instantiate(
                    self.cfg.encoder.enc_dist, loc=mu_p, scale=logvar_p.exp().pow(0.5)
                )
                qh_xs.append(qh_x)

                mu_ = torch.cat((mu, mu_p), 1)
                logvar_ = torch.cat((logvar, logvar_p), 1)
<<<<<<< HEAD
                qz_x_ = hydra.utils.instantiate(
                    self.cfg.encoder.enc_dist, loc=mu_, scale=logvar_.exp().pow(0.5)
                )
                qz_xs.append(qz_x_)

            if self._training:
                return [[qz_x], qz_xs, qh_xs]
            return qz_xs       
        return [qz_x]
=======
                qz_x = hydra.utils.instantiate(
                    eval(f"self.cfg.encoder.enc{i}.enc_dist"), loc=mu_, scale=logvar_.exp().pow(0.5)
                )
                qz_xs.append(qz_x)
            return qz_xs
        else:
            qz_x = hydra.utils.instantiate( #TODO: should use enc0?
                self.cfg.encoder.default.enc_dist, loc=mu, scale=logvar.exp().pow(0.5)
            )
            return [qz_x]
>>>>>>> b519876c

    def decode(self, qz_x):
        r"""Forward pass through decoder networks.
        Args:
            x (list): list of input data of type torch.Tensor.

        Returns:
            (list): A nested list of decoding distributions, px_zs. The outer list has a single element indicating the shared or shared and private latent dimensions. 
            The inner list is a n_view element list with the position in the list indicating the decoder index.
        """
        px_zs = []
        for i in range(self.n_views):
            if self.private:
                x_out = self.decoders[i](qz_x[i]._sample(training=self._training))
            else:
                x_out = self.decoders[i](qz_x[0]._sample(training=self._training))
            px_zs.append(x_out)
        return [px_zs] 

    def forward(self, x):
        r"""Apply encode and decode methods to input data to generate latent dimensions and data reconstructions. 
        For DVCCA, the shared encoding distribution is passed to the decode method. 
        For DVCCA-private, the joint distribution of the shared and private latents for each view is passed to the decode method. 
        Args:
            x (list): list of input data of type torch.Tensor.

        Returns:
            fwd_rtn (dict): dictionary containing list of decoding distributions (px_zs), shared encoding distribution (qz_x), and (for DVCCA-private) private encoding distributions (qh_xs).
        """
        self.zero_grad()
        if self.private:
            qz_x, qz_xs, qh_xs = self.encode(x)
            px_zs = self.decode(qz_xs)
        else:
            qz_x = self.encode(x)
            px_zs = self.decode(qz_x)
            qh_xs = []
        fwd_rtn = {"px_zs": px_zs, "qz_x": qz_x, 'qh_xs': qh_xs}
        return fwd_rtn

    def loss_function(self, x, fwd_rtn):
        r"""Calculate DVCCA loss.
        Args:
            x (list): list of input data of type torch.Tensor.
            fwd_rtn (dict): dictionary containing list of decoding distributions (px_zs), shared encoding distribution (qz_x), and (for DVCCA-private) private encoding distributions (qh_xs).

        Returns:
            losses (dict): dictionary containing each element of the DVCCA loss.
        """
        px_zs = fwd_rtn["px_zs"]
        qz_x = fwd_rtn["qz_x"]
        qh_xs= fwd_rtn["qh_xs"]
        kl = self.calc_kl(qz_x, qh_xs)
        ll = self.calc_ll(x, px_zs)
        total = kl - ll
        losses = {"loss": total, "kl": kl, "ll": ll}
        return losses

    def calc_kl(self, qz_x, qh_xs):
        r"""Wrapper function for calculating KL-divergence loss.

        Args:
            qz_x (list): Single element list containing shared encoding distribution.
            qh_xs (list): list of  private encoding distributions for DVCCA-private.

        Returns:
            (torch.Tensor): KL-divergence loss across all views.
        """
        kl = 0
<<<<<<< HEAD
        kl += self.calc_kl_(qz_x[0])
        if self.private:      
            for i in range(self.n_views):
                kl+= self.calc_kl_(qh_xs[i])
=======
        if self.private:
            n = self.n_views
        else:
            n = 1
        for i in range(n):
            if self.sparse:
                kl += qz_x[i].sparse_kl_divergence().mean(0).sum()
            else:
                kl += qz_x[i].kl_divergence(self.prior).mean(0).sum()
>>>>>>> b519876c
        return self.beta * kl

    def calc_kl_(self, dist):
        r"""Calculate KL-divergence.

        Args:
            dist: Distribution object.

        Returns:
            (torch.Tensor): Kl-divergence.
        """
        if self.sparse:
            return dist.sparse_kl_divergence().sum(1, keepdims=True).mean(0)
        return dist.kl_divergence(self.prior).sum(1, keepdims=True).mean(0)

    def calc_ll(self, x, px_zs):
        r"""Calculate log-likelihood loss.

        Args:
            x (list): list of input data of type torch.Tensor.
            px_zs (list): list of decoding distributions.

        Returns:
            ll (torch.Tensor): Log-likelihood loss.
        """
        ll = 0
        for i in range(self.n_views):
            ll += px_zs[0][i].log_likelihood(x[i]).mean(0).sum()  #first index is latent, second index is view
        return ll<|MERGE_RESOLUTION|>--- conflicted
+++ resolved
@@ -146,28 +146,19 @@
 
                 mu_ = torch.cat((mu, mu_p), 1)
                 logvar_ = torch.cat((logvar, logvar_p), 1)
-<<<<<<< HEAD
-                qz_x_ = hydra.utils.instantiate(
-                    self.cfg.encoder.enc_dist, loc=mu_, scale=logvar_.exp().pow(0.5)
-                )
-                qz_xs.append(qz_x_)
-
+
+                qz_x = hydra.utils.instantiate(
+                    eval(f"self.cfg.encoder.enc{i}.enc_dist"), loc=mu_, scale=logvar_.exp().pow(0.5)
+                )
+                qz_xs.append(qz_x)
             if self._training:
                 return [[qz_x], qz_xs, qh_xs]
-            return qz_xs       
-        return [qz_x]
-=======
-                qz_x = hydra.utils.instantiate(
-                    eval(f"self.cfg.encoder.enc{i}.enc_dist"), loc=mu_, scale=logvar_.exp().pow(0.5)
-                )
-                qz_xs.append(qz_x)
             return qz_xs
         else:
             qz_x = hydra.utils.instantiate( #TODO: should use enc0?
                 self.cfg.encoder.default.enc_dist, loc=mu, scale=logvar.exp().pow(0.5)
             )
             return [qz_x]
->>>>>>> b519876c
 
     def decode(self, qz_x):
         r"""Forward pass through decoder networks.
@@ -237,22 +228,10 @@
             (torch.Tensor): KL-divergence loss across all views.
         """
         kl = 0
-<<<<<<< HEAD
         kl += self.calc_kl_(qz_x[0])
         if self.private:      
             for i in range(self.n_views):
                 kl+= self.calc_kl_(qh_xs[i])
-=======
-        if self.private:
-            n = self.n_views
-        else:
-            n = 1
-        for i in range(n):
-            if self.sparse:
-                kl += qz_x[i].sparse_kl_divergence().mean(0).sum()
-            else:
-                kl += qz_x[i].kl_divergence(self.prior).mean(0).sum()
->>>>>>> b519876c
         return self.beta * kl
 
     def calc_kl_(self, dist):
@@ -265,8 +244,8 @@
             (torch.Tensor): Kl-divergence.
         """
         if self.sparse:
-            return dist.sparse_kl_divergence().sum(1, keepdims=True).mean(0)
-        return dist.kl_divergence(self.prior).sum(1, keepdims=True).mean(0)
+            return dist.sparse_kl_divergence().mean(0).sum()
+        return dist.kl_divergence(self.prior).mean(0).sum()
 
     def calc_ll(self, x, px_zs):
         r"""Calculate log-likelihood loss.
