--- conflicted
+++ resolved
@@ -8,21 +8,12 @@
 
     Args:
         cfg (str): Path to configuration file. Model specific parameters in addition to default parameters:
-<<<<<<< HEAD
-                eps (float): Value added for numerical stability.
-                discriminator._target_ (multiae.models.layers.Discriminator): Discriminator network class.
-                discriminator.hidden_layer_dim (list): Number of nodes per hidden layer.
-                discriminator.bias (bool): Whether to include a bias term in hidden layers.
-                discriminator.non_linear (bool): Whether to include a ReLU() function between layers.
-                discriminator.dropout_threshold (float): Dropout threshold of layers.
-=======
-            eps (float): 
-            discriminator._target_ (multiae.architectures.mlp.Discriminator): 
+            eps (float): Value added for numerical stability.
+            discriminator._target_ (multiae.architectures.mlp.Discriminator): Discriminator network class.
             discriminator.hidden_layer_dim (list): Number of nodes per hidden layer.
             discriminator.bias (bool): Whether to include a bias term in hidden layers.
             discriminator.non_linear (bool): Whether to include a ReLU() function between layers.
             discriminator.dropout_threshold (float): Dropout threshold of layers.
->>>>>>> 8e3ff61f
         input_dim (list): Dimensionality of the input data.
         z_dim (int): Number of latent dimensions. 
     """
