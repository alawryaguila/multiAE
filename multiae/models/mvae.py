--- conflicted
+++ resolved
@@ -65,17 +65,10 @@
             mu.append(mu_)
             logvar.append(logvar_)
         mu = torch.stack(mu)
-<<<<<<< HEAD
         logvar = torch.stack(logvar)
         mu_out, logvar_out = self.join_z(mu, logvar)
-        qz_x = hydra.utils.instantiate(
-            self.cfg.encoder.enc_dist, loc=mu_out, scale=logvar_out.exp().pow(0.5)
-=======
-        var = torch.stack(var)
-        mu_out, var_out = self.join_z(mu, var)
         qz_x = hydra.utils.instantiate( #TODO: okay to use default here?
-            self.cfg.encoder.default.enc_dist, loc=mu_out, scale=var_out.pow(0.5)
->>>>>>> b519876c
+            self.cfg.encoder.default.enc_dist, loc=mu_out, scale=logvar_out.exp().pow(0.5)
         )
         return [qz_x]
 
