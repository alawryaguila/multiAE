--- conflicted
+++ resolved
@@ -7,13 +7,8 @@
 
     Args:
         cfg (str): Path to configuration file. Model specific parameters in addition to default parameters:
-<<<<<<< HEAD
             eps (float): Value added for numerical stability.
-            discriminator._target_ (multiae.models.layers.Discriminator): Discriminator network class.
-=======
-            eps (float): 
-            discriminator._target_ (multiae.architectures.mlp.Discriminator): 
->>>>>>> 8e3ff61f
+            discriminator._target_ (multiae.architectures.mlp.Discriminator): Discriminator network class.
             discriminator.hidden_layer_dim (list): Number of nodes per hidden layer.
             discriminator.bias (bool): Whether to include a bias term in hidden layers.
             discriminator.non_linear (bool): Whether to include a ReLU() function between layers.
